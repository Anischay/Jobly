'use client'

import { useState, useEffect } from 'react'
import { motion, useScroll, useTransform } from 'framer-motion'
import { useRouter } from 'next/navigation'
import { FaBriefcase, FaSearch, FaUserTie, FaLightbulb, FaHandshake, FaRocket, FaBars, FaTimes, FaHeart, FaComments, FaStar, FaGraduationCap, FaPalette, FaCogs, FaArrowRight } from 'react-icons/fa'
import CountdownTimer from '@/components/CountdownTimer'
import MatchingSystem from '@/components/MatchingSystem'
import JobCard from '@/components/JobCard'

const sampleJob = {
  id: '1',
  title: 'Senior Full Stack Developer',
  company: 'TechCorp Solutions',
  location: 'San Francisco, CA',
  type: 'Full-time',
  salary: '$120,000 - $180,000',
  description: 'We are seeking an experienced Full Stack Developer to join our dynamic team. You will be responsible for developing and maintaining web applications, collaborating with cross-functional teams, and mentoring junior developers.',
  requirements: [
    "Bachelor's degree in Computer Science or related field",
    '5+ years of experience with React and Node.js',
    'Strong understanding of web technologies and best practices',
    'Experience with cloud platforms (AWS/Azure)',
    'Excellent problem-solving and communication skills'
  ],
  responsibilities: [
    'Design and implement scalable web applications',
    'Write clean, maintainable, and efficient code',
    'Collaborate with product managers and designers',
    'Mentor junior developers and conduct code reviews',
    'Participate in architectural decisions'
  ],
  benefits: [
    'Competitive salary and equity package',
    'Health, dental, and vision insurance',
    'Flexible work hours and remote options',
    'Professional development budget',
    'Generous vacation policy'
  ],
  companyInfo: {
    name: 'TechCorp Solutions',
    size: '50-200 employees',
    industry: 'Software Development',
    description: 'TechCorp Solutions is a leading software development company specializing in building innovative solutions for enterprise clients. We focus on creating cutting-edge applications that solve real-world problems.',
    culture: [
      'Innovation-driven environment',
      'Collaborative team culture',
      'Work-life balance focused',
      'Continuous learning encouraged'
    ]
  },
  imageUrl: 'https://images.unsplash.com/photo-1497366216548-37526070297c?w=1200&h=800&fit=crop'
}

export default function LandingPage() {
  const router = useRouter()
  const [showRoleModal, setShowRoleModal] = useState(false)
  const [isDemoMode, setIsDemoMode] = useState(false)
  const [isScrolled, setIsScrolled] = useState(false)
  const [showMobileMenu, setShowMobileMenu] = useState(false)
  const { scrollYProgress } = useScroll()
  const opacity = useTransform(scrollYProgress, [0, 0.3], [1, 0])

  useEffect(() => {
    const handleScroll = () => {
      setIsScrolled(window.scrollY > 50)
    }
    window.addEventListener('scroll', handleScroll)
    return () => window.removeEventListener('scroll', handleScroll)
  }, [])

  const features = [
    {
      title: "Smart Matching",
      description: "Our intelligent algorithm finds the perfect fit based on skills, experience, and cultural alignment.",
      icon: <FaLightbulb className="text-purple-400 text-2xl" />,
      gradient: "from-purple-500/20 to-blue-500/20"
    },
    {
      title: "Interactive Profiles",
      description: "Showcase your personality and skills through video introductions and dynamic portfolios.",
      icon: <FaUserTie className="text-purple-400 text-2xl" />,
      gradient: "from-blue-500/20 to-purple-500/20"
    },
    {
      title: "Smart Collaboration",
      description: "Connect directly with potential matches and schedule interviews seamlessly.",
      icon: <FaHandshake className="text-purple-400 text-2xl" />,
      gradient: "from-purple-500/20 to-blue-500/20"
    }
  ]

  const industries = [
    {
      name: "Technology",
      icon: <FaRocket className="text-purple-400 text-3xl" />,
      jobCount: 1200
    },
    {
      name: "Healthcare",
      icon: <FaHeart className="text-purple-400 text-3xl" />,
      jobCount: 800
    },
    {
      name: "Finance",
      icon: <FaBriefcase className="text-purple-400 text-3xl" />,
      jobCount: 600
    },
    {
      name: "Education",
      icon: <FaGraduationCap className="text-purple-400 text-3xl" />,
      jobCount: 450
    },
    {
      name: "Marketing",
      icon: <FaSearch className="text-purple-400 text-3xl" />,
      jobCount: 350
    },
    {
      name: "Design",
      icon: <FaPalette className="text-purple-400 text-3xl" />,
      jobCount: 300
    },
    {
      name: "Sales",
      icon: <FaHandshake className="text-purple-400 text-3xl" />,
      jobCount: 400
    },
    {
      name: "Engineering",
      icon: <FaCogs className="text-purple-400 text-3xl" />,
      jobCount: 900
    }
  ]

  const navItems = [
    { label: 'Home', href: '#hero' },
    { label: 'Features', href: '#features' },
    { label: 'Industries', href: '#industries' },
    { label: 'Blog', href: '/blog' },
    { label: 'Contact', href: '#contact' }
  ]

  const handleNavigation = (href: string) => {
    if (href.startsWith('#')) {
      const element = document.getElementById(href.substring(1))
      if (element) {
        element.scrollIntoView({ behavior: 'smooth' })
      }
    } else {
      router.push(href)
    }
  }

<<<<<<< HEAD
  const handleEarlyAccess = () => {
    router.push('/early-access')
  }

  const handleWatchDemo = () => {
    router.push('/demo')
=======
  const handleSwipe = (direction: 'left' | 'right', reason?: string) => {
    console.log(`Swiped ${direction}${reason ? ` with reason: ${reason}` : ''}`)
>>>>>>> 2248f142
  }

  return (
    <div className="min-h-screen bg-[#0A0118] text-white overflow-hidden">
      {/* Navigation */}
      <nav className={`fixed w-full z-50 transition-all duration-300 ${isScrolled ? 'bg-gray-900/95 backdrop-blur-md py-4' : 'py-6'}`}>
        <div className="max-w-7xl mx-auto px-4 sm:px-6 lg:px-8">
          <div className="flex items-center justify-between">
            <div className="flex items-center">
              <span className="text-2xl font-bold bg-gradient-to-r from-blue-400 to-purple-500 bg-clip-text text-transparent">
                Jobly
              </span>
            </div>

            {/* Desktop Navigation */}
            <div className="hidden md:flex items-center space-x-8">
              {navItems.map((item) => (
                <button
                  key={item.label}
                  onClick={() => handleNavigation(item.href)}
                  className="text-gray-300 hover:text-white transition-colors"
                >
                  {item.label}
                </button>
              ))}
            </div>

            {/* Mobile Menu Button */}
            <button
              onClick={() => setShowMobileMenu(!showMobileMenu)}
              className="md:hidden text-gray-300 hover:text-white"
            >
              {showMobileMenu ? <FaTimes size={24} /> : <FaBars size={24} />}
            </button>
          </div>
        </div>

        {/* Mobile Menu */}
        {showMobileMenu && (
          <motion.div
            initial={{ opacity: 0, y: -20 }}
            animate={{ opacity: 1, y: 0 }}
            className="md:hidden bg-gray-900/95 backdrop-blur-md"
          >
            <div className="px-4 py-4 space-y-3">
              {navItems.map((item) => (
                <a
                  key={item.label}
                  href={item.href}
                  className="block text-gray-300 hover:text-white transition-colors"
                  onClick={() => setShowMobileMenu(false)}
                >
                  {item.label}
                </a>
              ))}
            </div>
          </motion.div>
        )}
      </nav>

      {/* Hero Section */}
      <div id="hero" className="relative min-h-screen flex items-center justify-center pt-12">
        {/* Animated Background */}
        <div className="absolute inset-0">
          <div className="absolute inset-0 bg-gradient-to-b from-purple-900/30 via-blue-900/30 to-transparent" />
          <div className="absolute inset-0 bg-[url('/grid.svg')] bg-center [mask-image:radial-gradient(ellipse_at_center,transparent_20%,black)]" />
          <motion.div
            initial={{ opacity: 0 }}
            animate={{ opacity: [0.4, 0.6, 0.4] }}
            transition={{ duration: 5, repeat: Infinity }}
            className="absolute inset-0 bg-gradient-conic from-purple-500/40 via-blue-500/40 to-purple-500/40"
          />
        </div>
        
        <div className="relative max-w-7xl mx-auto px-4 sm:px-6 lg:px-8 py-20">
          <div className="text-center">
            <motion.div
              initial={{ opacity: 0, y: 20 }}
              animate={{ opacity: 1, y: 0 }}
              className="inline-block mb-8"
            >
              <span className="inline-flex items-center px-6 py-2 rounded-full border border-purple-400/30 bg-purple-500/10 text-purple-300">
                <FaStar className="mr-2 text-purple-400" />
                Revolutionizing Professional Connections
              </span>
            </motion.div>
            
            <motion.h1
              initial={{ opacity: 0, y: 20 }}
              animate={{ opacity: 1, y: 0 }}
              className="text-7xl font-bold mb-6"
            >
              <span className="block bg-gradient-to-r from-purple-400 via-pink-400 to-blue-400 bg-clip-text text-transparent">
                Where Careers and
              </span>
              <span className="block bg-gradient-to-r from-blue-400 via-purple-400 to-pink-400 bg-clip-text text-transparent">
                Culture Connect
              </span>
            </motion.h1>

            <motion.p
              initial={{ opacity: 0, y: 20 }}
              animate={{ opacity: 1, y: 0 }}
              transition={{ delay: 0.1 }}
              className="text-xl text-purple-100/80 mb-12 max-w-3xl mx-auto"
            >
              Experience job matching reimagined. Where AI meets human connection, 
              creating perfect matches based on skills, values, and aspirations.
            </motion.p>

            <motion.div
              initial={{ opacity: 0, y: 20 }}
              animate={{ opacity: 1, y: 0 }}
              transition={{ delay: 0.2 }}
              className="flex flex-col sm:flex-row gap-6 justify-center"
            >
              <button
                onClick={handleEarlyAccess}
                className="group relative px-8 py-4 bg-gradient-to-r from-purple-500 to-blue-500 rounded-xl text-lg font-medium overflow-hidden transition-all hover:scale-105"
              >
                <div className="absolute inset-0 bg-gradient-to-r from-purple-600 to-blue-600 transition-transform group-hover:translate-y-full" />
                <span className="relative">Get Early Access</span>
              </button>
              
              <button
                onClick={handleWatchDemo}
                className="group relative px-8 py-4 rounded-xl text-lg font-medium overflow-hidden transition-all hover:scale-105 border border-purple-400/30"
              >
                <div className="absolute inset-0 bg-gradient-to-r from-purple-500/10 to-blue-500/10 transition-transform group-hover:translate-y-full" />
                <span className="relative">Watch Demo</span>
              </button>
            </motion.div>
          </div>
        </div>
      </div>

      {/* MatchingSystem Section */}
      <MatchingSystem />

      {/* Launch Countdown Section */}
      <section className="py-24 px-6 relative overflow-hidden">
        <div className="absolute inset-0 bg-gradient-to-b from-[#0A0118] to-gray-900/50" />
        <div className="absolute inset-0 bg-gradient-to-r from-purple-500/10 via-blue-500/10 to-purple-500/10 blur-3xl" />
        <div className="relative">
          <CountdownTimer />
        </div>
      </section>

      {/* Features Section */}
      <section id="features" className="py-24 px-6 relative overflow-hidden">
        <div className="absolute inset-0 bg-gradient-to-b from-gray-900/50 to-[#0A0118]" />
        <div className="relative max-w-6xl mx-auto">
          <motion.h2
            initial={{ opacity: 0, y: 20 }}
            whileInView={{ opacity: 1, y: 0 }}
            viewport={{ once: true }}
            className="text-3xl font-bold text-center mb-12 bg-gradient-to-r from-purple-400 to-blue-400 bg-clip-text text-transparent"
          >
            Revolutionizing Job Search
          </motion.h2>
          <div className="grid grid-cols-1 md:grid-cols-2 lg:grid-cols-3 gap-8">
            {features.map((feature, index) => (
              <motion.div
                key={index}
                initial={{ opacity: 0, y: 20 }}
                whileInView={{ opacity: 1, y: 0 }}
                whileHover={{ 
                  scale: 1.05,
                  transition: { duration: 0.2 }
                }}
                viewport={{ once: true }}
                transition={{ delay: index * 0.1 }}
                className={`p-6 rounded-2xl bg-gradient-to-b ${feature.gradient} backdrop-blur-sm border border-purple-400/20 transform-gpu hover:shadow-2xl hover:shadow-purple-500/10 cursor-pointer`}
              >
                <div className="w-12 h-12 bg-purple-500/10 rounded-xl flex items-center justify-center mb-4 group-hover:scale-110 transition-transform">
                  <motion.div
                    whileHover={{ rotate: 360 }}
                    transition={{ duration: 0.5 }}
                  >
                    {feature.icon}
                  </motion.div>
                </div>
                <motion.h3 
                  className="text-xl font-semibold text-white mb-2"
                  whileHover={{ x: 5 }}
                  transition={{ duration: 0.2 }}
                >
                  {feature.title}
                </motion.h3>
                <p className="text-purple-200/60">{feature.description}</p>
                <motion.div
                  className="mt-4 flex items-center text-purple-400 text-sm font-medium"
                  initial={{ opacity: 0 }}
                  whileHover={{ opacity: 1, x: 5 }}
                  transition={{ duration: 0.2 }}
                >
                  Learn more
                  <FaArrowRight className="ml-2 text-xs" />
                </motion.div>
              </motion.div>
            ))}
          </div>
        </div>
      </section>

      {/* Industries Section */}
      <section id="industries" className="py-24 px-6 relative overflow-hidden">
        <div className="absolute inset-0 bg-gradient-to-b from-[#0A0118] to-gray-900/50" />
        <div className="relative max-w-6xl mx-auto">
          <motion.h2
            initial={{ opacity: 0, y: 20 }}
            whileInView={{ opacity: 1, y: 0 }}
            viewport={{ once: true }}
            className="text-3xl font-bold text-center mb-12 bg-gradient-to-r from-purple-400 to-blue-400 bg-clip-text text-transparent"
          >
            Featured Industries
          </motion.h2>
          <div className="grid grid-cols-2 md:grid-cols-3 lg:grid-cols-4 gap-6">
            {industries.map((industry, index) => (
              <motion.div
                key={index}
                initial={{ opacity: 0, scale: 0.9 }}
                whileInView={{ opacity: 1, scale: 1 }}
                whileHover={{ 
                  scale: 1.05,
                  transition: { duration: 0.2 }
                }}
                viewport={{ once: true }}
                transition={{ delay: index * 0.1 }}
                className="p-6 bg-gray-900/50 backdrop-blur-sm rounded-xl border border-purple-400/20 text-center group hover:bg-purple-500/5 transition-all transform-gpu hover:shadow-xl hover:shadow-purple-500/10 cursor-pointer"
              >
                <motion.div 
                  className="w-16 h-16 mx-auto bg-purple-500/10 rounded-xl flex items-center justify-center mb-4 group-hover:bg-purple-500/20 transition-all"
                  whileHover={{ rotate: 360, scale: 1.1 }}
                  transition={{ duration: 0.5 }}
                >
                  {industry.icon}
                </motion.div>
                <motion.h3 
                  className="text-lg font-semibold text-white mb-1"
                  whileHover={{ x: 3 }}
                  transition={{ duration: 0.2 }}
                >
                  {industry.name}
                </motion.h3>
                <p className="text-sm text-purple-200/60">{industry.jobCount}+ jobs</p>
                <motion.div
                  className="mt-3 text-purple-400 text-sm flex items-center justify-center opacity-0 group-hover:opacity-100 transition-opacity"
                  whileHover={{ x: 3 }}
                >
                  View jobs <FaArrowRight className="ml-2 text-xs" />
                </motion.div>
              </motion.div>
            ))}
          </div>
        </div>
      </section>

      {/* Early Access Section */}
      <section id="contact" className="relative py-20">
        <div className="absolute inset-0 bg-gradient-to-b from-gray-900/50 to-[#0A0118]" />
        <div className="absolute inset-0 bg-gradient-to-r from-purple-500/10 via-blue-500/10 to-purple-500/10 blur-3xl" />
        <div className="relative max-w-4xl mx-auto px-4">
          <motion.h2
            initial={{ opacity: 0, y: 20 }}
            whileInView={{ opacity: 1, y: 0 }}
            viewport={{ once: true }}
            className="text-4xl font-bold mb-6 bg-gradient-to-r from-purple-400 to-blue-400 bg-clip-text text-transparent text-center"
          >
            Ready to Transform Your Career Journey?
          </motion.h2>
          <motion.p
            initial={{ opacity: 0, y: 20 }}
            whileInView={{ opacity: 1, y: 0 }}
            viewport={{ once: true }}
            transition={{ delay: 0.1 }}
            className="text-xl text-purple-200/80 mb-8"
          >
            Join the waitlist and be among the first to experience the future of job matching
          </motion.p>
          <motion.div
            initial={{ opacity: 0, y: 20 }}
            whileInView={{ opacity: 1, y: 0 }}
            viewport={{ once: true }}
            transition={{ delay: 0.2 }}
            className="flex flex-col sm:flex-row gap-4 justify-center"
          >
            <button
              onClick={() => router.push('/early-access')}
              className="px-8 py-3 bg-gradient-to-r from-purple-500 to-blue-500 text-white rounded-xl hover:from-purple-600 hover:to-blue-600 font-medium"
            >
              Get Early Access
            </button>
            <button
              onClick={() => router.push('/demo')}
              className="px-8 py-3 bg-purple-500/10 text-purple-300 rounded-xl hover:bg-purple-500/20 font-medium border border-purple-400/30"
            >
              View Demo
            </button>
          </motion.div>
        </div>
      </section>

      {/* Role Selection Modal */}
      {showRoleModal && (
        <div className="fixed inset-0 bg-black/70 backdrop-blur-sm flex items-center justify-center p-4 z-50">
          <motion.div
            initial={{ scale: 0.9, opacity: 0 }}
            animate={{ scale: 1, opacity: 1 }}
            className="bg-gray-900 border border-gray-800 rounded-xl p-8 max-w-md w-full"
          >
            <h2 className="text-2xl font-bold text-center mb-6 bg-gradient-to-r from-blue-400 to-purple-500 bg-clip-text text-transparent">
              Choose Your Role
            </h2>
            <div className="space-y-4">
              <button
                onClick={() => router.push('/demo/jobs')}
                className="w-full p-4 bg-gray-800 border-2 border-gray-700 rounded-xl hover:border-blue-500 transition-all transform hover:scale-105 flex items-center gap-4"
              >
                <FaSearch className="text-2xl text-blue-400" />
                <div className="text-left">
                  <div className="font-semibold text-white">Job Seeker</div>
                  <div className="text-sm text-gray-400">Find your next opportunity</div>
                </div>
              </button>

              <button
                onClick={() => router.push('/demo/candidates')}
                className="w-full p-4 bg-gray-800 border-2 border-gray-700 rounded-xl hover:border-blue-500 transition-all transform hover:scale-105 flex items-center gap-4"
              >
                <FaBriefcase className="text-2xl text-blue-400" />
                <div className="text-left">
                  <div className="font-semibold text-white">Recruiter</div>
                  <div className="text-sm text-gray-400">Find top talent</div>
                </div>
              </button>
            </div>

            <button
              onClick={() => setShowRoleModal(false)}
              className="mt-6 w-full py-2 text-gray-400 hover:text-white transition-colors"
            >
              Cancel
            </button>
          </motion.div>
        </div>
      )}

      {/* Job Card Section */}
      <section id="job-card" className="py-24 px-6 relative overflow-hidden">
        <div className="absolute inset-0 bg-gradient-to-b from-gray-900/50 to-[#0A0118]" />
        <div className="relative max-w-7xl mx-auto">
          <motion.h2
            initial={{ opacity: 0, y: 20 }}
            whileInView={{ opacity: 1, y: 0 }}
            viewport={{ once: true }}
            className="text-3xl font-bold text-center mb-12 bg-gradient-to-r from-purple-400 to-blue-400 bg-clip-text text-transparent"
          >
            Featured Job
          </motion.h2>
          <JobCard {...sampleJob} onSwipe={handleSwipe} />
        </div>
      </section>
    </div>
  )
} <|MERGE_RESOLUTION|>--- conflicted
+++ resolved
@@ -6,7 +6,7 @@
 import { FaBriefcase, FaSearch, FaUserTie, FaLightbulb, FaHandshake, FaRocket, FaBars, FaTimes, FaHeart, FaComments, FaStar, FaGraduationCap, FaPalette, FaCogs, FaArrowRight } from 'react-icons/fa'
 import CountdownTimer from '@/components/CountdownTimer'
 import MatchingSystem from '@/components/MatchingSystem'
-import JobCard from '@/components/JobCard'
+import { JobCard } from '@/components/JobCard'
 
 const sampleJob = {
   id: '1',
@@ -15,6 +15,7 @@
   location: 'San Francisco, CA',
   type: 'Full-time',
   salary: '$120,000 - $180,000',
+  experience: '5+ years',
   description: 'We are seeking an experienced Full Stack Developer to join our dynamic team. You will be responsible for developing and maintaining web applications, collaborating with cross-functional teams, and mentoring junior developers.',
   requirements: [
     "Bachelor's degree in Computer Science or related field",
@@ -37,6 +38,26 @@
     'Professional development budget',
     'Generous vacation policy'
   ],
+  skills: [
+    'React',
+    'Node.js',
+    'TypeScript',
+    'AWS',
+    'GraphQL',
+    'MongoDB'
+  ],
+  postedAt: '2024-03-20',
+  techStack: [
+    'React',
+    'Node.js',
+    'TypeScript',
+    'AWS',
+    'GraphQL',
+    'MongoDB'
+  ],
+  workStyle: 'Hybrid',
+  rating: 4.8,
+  applicants: 45,
   companyInfo: {
     name: 'TechCorp Solutions',
     size: '50-200 employees',
@@ -152,17 +173,8 @@
     }
   }
 
-<<<<<<< HEAD
-  const handleEarlyAccess = () => {
-    router.push('/early-access')
-  }
-
-  const handleWatchDemo = () => {
-    router.push('/demo')
-=======
   const handleSwipe = (direction: 'left' | 'right', reason?: string) => {
     console.log(`Swiped ${direction}${reason ? ` with reason: ${reason}` : ''}`)
->>>>>>> 2248f142
   }
 
   return (
@@ -280,7 +292,7 @@
               className="flex flex-col sm:flex-row gap-6 justify-center"
             >
               <button
-                onClick={handleEarlyAccess}
+                onClick={() => router.push('/early-access')}
                 className="group relative px-8 py-4 bg-gradient-to-r from-purple-500 to-blue-500 rounded-xl text-lg font-medium overflow-hidden transition-all hover:scale-105"
               >
                 <div className="absolute inset-0 bg-gradient-to-r from-purple-600 to-blue-600 transition-transform group-hover:translate-y-full" />
@@ -288,7 +300,7 @@
               </button>
               
               <button
-                onClick={handleWatchDemo}
+                onClick={() => router.push('/demo')}
                 className="group relative px-8 py-4 rounded-xl text-lg font-medium overflow-hidden transition-all hover:scale-105 border border-purple-400/30"
               >
                 <div className="absolute inset-0 bg-gradient-to-r from-purple-500/10 to-blue-500/10 transition-transform group-hover:translate-y-full" />
@@ -523,7 +535,7 @@
           >
             Featured Job
           </motion.h2>
-          <JobCard {...sampleJob} onSwipe={handleSwipe} />
+          <JobCard job={sampleJob} onSwipe={handleSwipe} />
         </div>
       </section>
     </div>
